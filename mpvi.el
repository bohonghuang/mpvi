;;; mpvi.el --- Integrated MPV Tool -*- lexical-binding: t -*-

;; Copyright (C) 2023 lorniu <lorniu@gmail.com>

;; Author: lorniu <lorniu@gmail.com>
;; URL: https://github.com/lorniu/mpvi
;; Package-Requires: ((emacs "28.1") (emms "11"))
;; Keywords: convenience, docs, multimedia, application
;; SPDX-License-Identifier: MIT
;; Version: 1.0

;;; Commentary:
;;
;; Integrate MPV, EMMS, Org and others with Emacs, make watching videos conveniently
;; and taking notes easily.
;;
;; Installation:
;;  - Install `mpv.el'
;;  - Download and add this repo to your `load-path', then \\=(require 'mpvi)
;;  - Install the dependencies: `mpv' (required), `yt-dlp', `ffmpeg', `seam', `danmaku2ass', `tesseract'
;;
;; Use `mpvi-open' to open a video, then control the MPV with `mpvi-seek'.
;;
;; For more information, see README file.
;;
;; References:
;;  - https://mpv.io/manual/master/#properties
;;  - https://kitchingroup.cheme.cmu.edu/blog/2016/11/04/New-link-features-in-org-9/

;;; Code:

(require 'ffap)
(require 'emms-player-mpv)

(defgroup mpvi nil
  "Integrated Video Tool on Emacs via MPV."
  :group 'external
  :prefix 'mpvi-)

(defvar mpvi-enable-debug nil)

(defcustom mpvi-extra-mpv-args nil
  "Extra options you want to pass to MPV player."
  :type 'list)

(defcustom mpvi-cache-directory
  (let ((dir (expand-file-name "mpvi/" (temporary-file-directory))))
    (unless (file-exists-p dir) (make-directory dir))
    dir)
  "Used to save temporary files."
  :type 'directory)

(defvar mpvi-last-save-directory nil)

(defvar mpvi-play-history nil)

(defvar mpvi-annotation-face '(:inherit completions-annotations))

(defvar mpvi-build-link-function #'mpvi-build-mpv-link)

(defvar mpvi-screenshot-function #'mpvi-screenshot)

(defvar mpvi-ocr-function #'mpvi-ocr-by-tesseract)

(defvar mpvi-local-video-handler #'mpvi-convert-by-ffmpeg)

(defvar mpvi-remote-video-handler #'mpvi-ytdlp-download)

;; Helpers

(defun mpvi-log (fmt &rest args)
  "Output log when `emms-player-mpv-debug' not nil.
FMT and ARGS are like arguments in `message'."
  (when emms-player-mpv-debug
    (apply #'message (concat "[mpvi] " fmt) args)))

(defun mpvi-call-process (program &rest args)
  "Helper for `call-process', PROGRAM and ARGS are the same."
  (mpvi-log ">>> %s %s" program
            (mapconcat (lambda (a) (shell-quote-argument a)) args " "))
  (apply #'call-process program nil t nil args))

(defun mpvi-url-p (url)
  "Return if URL is an URL."
  (member (url-type (url-generic-parse-url url)) '("http" "https")))

(defun mpvi-ffap-guesser ()
  "Return proper url or file at current point."
  (let* ((mark-active nil)
         (guess (or (when (derived-mode-p 'org-mode)
                      (let ((elem (org-element-context)))
                        (when (equal 'link (car elem))
                          (setq elem (cadr elem))
                          (pcase (plist-get elem :type)
                            ("mpv" (car (mpvi-parse-link (plist-get elem :path))))
                            ((or "http" "https") (plist-get elem :raw-link))))))
                    (ffap-url-at-point)
                    (ffap-file-at-point))))
    (when (and guess (not (mpvi-url-p guess)))
      (if (file-exists-p guess)
          (when (file-directory-p guess)
            (setq guess (file-name-as-directory guess)))
        (setq guess nil)))
    guess))

(defun mpvi-read-file-name (prompt default-name)
  "Read file name using a PROMPT minibuffer.
DEFAULT-NAME is used when only get a directory name."
  (let* ((default-directory (or mpvi-last-save-directory default-directory))
         (target (read-file-name prompt)))
    (if (directory-name-p target)
        (expand-file-name (file-name-nondirectory default-name) target)
      (expand-file-name target))))

(defun mpvi-time-to-secs (time)
  "Convert TIME to seconds format."
  (require 'org-timer)
  (cond ((or (null time) (numberp time)) time)
        ((or (not (stringp time)) (not (string-match-p "^-?[0-9:.]+$" time)))
         (user-error "This is not a valid time: %s" time))
        ((cl-find ?: time)
         (+ (org-timer-hms-to-secs (org-timer-fix-incomplete time))
            (if-let (p (cl-search "." time)) (string-to-number (cl-subseq time p)) 0)))
        (t (string-to-number time))))

(defun mpvi-secs-to-hms (secs &optional full truncate)
  "Convert SECS to h:mm:ss.xx format.
If FULL is nil, remove '0:' prefix. If TRUNCATE is non-nil, remove frac suffix."
  (require 'org-timer)
  (let* ((frac (cadr (split-string (number-to-string secs) "\\.")))
         (ts (concat (org-timer-secs-to-hms (truncate secs)) (if frac ".") frac)))
    (when (and (not full) (string-prefix-p "0:" ts))
      (setq ts (cl-subseq ts 2)))
    (if truncate (car (split-string ts "\\.")) ts)))

(defun mpvi-secs-to-string (secs &optional groupp)
  "Truncate SECS and format to string, keep at most 2 float digits.
When GROUPP not nil then try to insert commas to string for better reading."
  (let ((ret (number-to-string
              (if (integerp secs) secs
                (/ (truncate (* 100 secs)) (float 100))))))
    (when groupp
      (while (string-match "\\(.*[0-9]\\)\\([0-9][0-9][0-9].*\\)" ret)
	    (setq ret (concat (match-string 1 ret) "," (match-string 2 ret)))))
    ret))

;; MPV

(defvar mpvi-current-url-metadata nil)

(cl-defgeneric mpvi-extract-url (type url &rest _)
  "Extract URL for different platforms.

Return a plist:
- :url for the real url
- :title for the display media title
- :cmds for extra commands executed after `loadfile'
- :started for function executed after loaded
- :out-url-decorator for function to decorate url when open in external program
- others maybe used in anywhere else

TYPE should be keyword as :host format, for example :www.youtube.com,
if it's nil then this method will be a dispatcher."
  (:method (type url &rest args)
           (unless type ; the first call
             (let* ((typefn (lambda (url) (intern (concat ":" (url-host (url-generic-parse-url url))))))
                    (playlist (mpvi-extract-playlist (funcall typefn url) url)))
               (if (and playlist (null (car playlist))) ; when no selected-index, return all items in playlist
                   (list :playlist-url url :playlist-items (cdr playlist))
                 (let ((purl (if playlist (nth (car playlist) (cdr playlist)))) ret)
                   (if-let ((dest (apply #'mpvi-extract-url  ; dispatch to method
                                         (funcall typefn (or purl url))
                                         (or purl url) args)))
                       (progn (setq ret dest)
                              (unless (plist-get ret :url)
                                (plist-put ret :url (or purl url))))
                     (setq ret (list :url (or purl url))))
                   (when playlist
                     (plist-put ret :playlist-url url)
                     (plist-put ret :playlist-index (car playlist))
                     (plist-put ret :playlist-items (cdr playlist)))
                   (unless (equal (plist-get ret :url) url)
                     (plist-put ret :origin-url url))
                   ret))))))

(cl-defgeneric mpvi-extract-playlist (type url &optional no-choose)
  "Check if URL is a playlist link. If it is, return the selected playlist-item.
TYPE is platform as the same as in `mpvi-extract-url'.
Don't prompt user to choose When NO-CHOOSE is not nil.
Return list of (index-or-title playlist-items)."
  (:method (_type url &optional no-choose)
           (let ((meta (mpvi-ytdlp-url-metadata url)))
             (when (assoc 'is_playlist meta)
               (let ((urls (cl-loop for item across (alist-get 'entries meta)
                                    collect (alist-get 'url item))))
                 (if no-choose (cons (alist-get 'title meta) urls)
                   (let* ((items (cl-loop
                                  for url in urls for i from 1
                                  for item = (if (member url mpvi-play-history) (propertize url 'face mpvi-annotation-face) url)
                                  collect (propertize item 'line-prefix (propertize (format "%2d. " i) 'face mpvi-annotation-face))))
                          (item (completing-read
                                 (concat "Playlist" (if-let (title (alist-get 'title meta)) (format " (%s)" title))  ": ")
                                 (lambda (input pred action)
                                   (if (eq action 'metadata)
                                       `(metadata (display-sort-function . ,#'identity))
                                     (complete-with-action action items input pred)))
                                 nil t nil nil (car items))))
                     (cons (cl-position item urls :test #'string=) urls))))))))

(defun mpvi-check-live ()
  "Check if MPV is runing."
  (unless (emms-player-mpv-proc-playing-p)
    (user-error "No living MPV found")))

(defun mpvi-origin-path (&optional path)
  "Reverse of `mpvi-extract-url', return the origin url for PATH.
When PATH is nil then return the path of current playing video."
  (unless path
    (mpvi-check-live)
    (setq path (mpvi-cmd `(get_property path))))
  (or (plist-get mpvi-current-url-metadata :origin-url) path))

(defun mpvi-cmd (cmd)
  "Request MPV for CMD. This is sync version of `emms-player-mpv-cmd'."
  (when (emms-player-mpv-proc-playing-p)
    (catch 'mpvi-ret
      (emms-player-mpv-cmd cmd (lambda (resp &rest _) (throw 'mpvi-ret resp)))
      (while (emms-player-mpv-proc-playing-p) (sleep-for 0.05)))))

(defalias 'mpvi-async-cmd 'emms-player-mpv-cmd)

(cl-defun mpvi-prop (sym &optional (val nil supplied))
  "Run command set_property SYM VAL in MPV.
Run get_property instead if VAL is absent."
  (if supplied
      (mpvi-async-cmd `(set_property ,sym ,val))
    (mpvi-cmd `(get_property ,sym))))

(defun mpvi-pause (&optional how)
  "Set or toggle pause state of MPV.
HOW is :json-false or t that returned by get-property.
When HOW is nil then toggle pause."
  (interactive)
  (mpvi-async-cmd
   (if how `(set pause ,(if (eq how :json-false) 'no 'yes))
     `(cycle pause))))

(defun mpvi-seekable (&optional arg)
  "Whether current video is seekable.
Alert user when not seekable when ARG not nil."
  (let ((seekable (eq (mpvi-prop 'seekable) t)))
    (if (and arg (not seekable))
        (user-error "Current video is not seekable, do nothing")
      seekable)))

(defun mpvi-speed (&optional n)
  "Tune the speed base on N."
  (mpvi-seekable 'assert)
  (pcase n
    ('nil (mpvi-prop 'speed 1)) ; reset
    ((pred numberp)
     (let ((factor (* 1.1 n)))
       (mpvi-async-cmd `(multiply speed ,(if (>= n 0) factor (/ -1 factor))))))
    (_ (mpvi-prop 'speed (read-from-minibuffer "Speed to: " n nil t)))))

(cl-defun mpvi-play (path &optional (beg 0) end paused)
  "Play PATH from BEG to END. Pause when PAUSED not-nil."
  (if (mpvi-url-p path)
      (unless (executable-find "yt-dlp")
        (user-error "You should have 'yt-dlp' installed to play remote url"))
    (setq path (expand-file-name path)))
  (if (and (emms-player-mpv-proc-playing-p) (equal path (mpvi-origin-path)))
      ;; when path is current playing, just seek to position
      (when (mpvi-seekable)
        (mpvi-prop 'ab-loop-a (if end beg "no"))
        (mpvi-prop 'ab-loop-b (or end "no"))
        (mpvi-prop 'playback-time beg))
    ;; start and loadfile
    (when (emms-player-mpv-proc-playing-p)
      (emms-player-mpv-stop))
    ;; If path is not the current playing, load it
    (let (logo title cmds started)
      (when (mpvi-url-p path)
        ;; preprocessing url and extra mpv commands
        (when-let ((ret (mpvi-extract-url nil path)))
          (unless (plist-get ret :url) (user-error "Unknown url"))
          (setq mpvi-current-url-metadata ret)
          (setq path (or (plist-get ret :url) path))
          (setq logo (plist-get ret :logo))
          (setq title (plist-get ret :title))
          (setq cmds (plist-get ret :cmds))
          (setq started (plist-get ret :started))))
      (format "Waiting %s..." path)
      (let* ((done (lambda (&rest _)
                     (if started (funcall started)
                       (message "Started%s" (if title
                                                (concat
                                                 (if logo (concat "/" logo)) ": "
                                                 (propertize title 'face 'font-lock-keyword-face))
                                              ".")))))
             (lst `(((loadfile ,path replace))
                    ,(if title `((set force-media-title ,title)))
                    ((set_property speed 1))
                    ((set_property ab-loop-a ,(if end beg 'no)))
                    ((set_property ab-loop-b ,(or end 'no)))
                    ,@(cl-loop for c in cmds collect (list c))
                    ((set pause ,(or paused 'no)) . ,done))))
        (let* ((play-cmd (cons 'batch (delq nil lst)))
               (start-func (apply-partially 'mpvi-async-cmd play-cmd)))
          (mpvi-log "load-commands: %S" play-cmd)
          (if emms-player-mpv-ipc-stop-command
              (setq emms-player-mpv-ipc-stop-command start-func)
            (funcall start-func))))))
  (with-current-emms-playlist (setq emms-playlist-selected-marker nil))
  (push path mpvi-play-history))

;; Timestamp Link

(defun mpvi-parse-link (link)
  "Extract path, beg, end from LINK."
  (if (string-match "^\\([^#]+\\)\\(?:#\\([0-9:.]+\\)?-?\\([0-9:.]+\\)?\\)?$" link)
      (let ((path (match-string 1 link))
            (beg (match-string 2 link))
            (end (match-string 3 link)))
        (list path (mpvi-time-to-secs beg) (mpvi-time-to-secs end)))
    (user-error "Link is not valid")))

(defun mpvi-parse-link-at-point ()
  "Return the mpv link object at point."
  (unless (derived-mode-p 'org-mode)
    (user-error "You must parse MPV link in org mode"))
  (let ((node (cadr (org-element-context))))
    (when (equal "mpv" (plist-get node :type))
      (let ((meta (mpvi-parse-link (plist-get node :path)))
            (end (save-excursion (goto-char (plist-get node :end)) (skip-chars-backward " \t") (point))))
        `(:path ,(car meta) :vbeg ,(cadr meta) :vend ,(caddr meta) :end ,end ,@node)))))

(defun mpvi-build-mpv-link (path &optional beg end desc)
  "Build mpv link with timestamp that used in org buffer.
PATH is local video file or remote url. BEG and END is the position number.
DESC is optional, used to describe the current timestamp link."
  (concat "[[mpv:" path (if (or beg end) "#")
          (if beg (number-to-string beg))
          (if end "-")
          (if end (number-to-string end))
          "][▶ "
          (if beg (mpvi-secs-to-hms beg nil t))
          (if end " → ")
          (if end (mpvi-secs-to-hms end nil t))
          "]]"
          (if desc (concat " " desc))))

(defcustom mpvi-attach-link-attrs "#+attr_html: :width 666"
  "Attrs insert above a inserted attach image.
The :width can make image cannot display too large in org mode."
  :type 'string)

(defun mpvi-insert-attach-link (file)
  "Save image FILE to org file using `org-attach'."
  ;; attach it
  (let ((org-attach-method 'mv)) (org-attach-attach file))
  ;; insert the attrs
  (when mpvi-attach-link-attrs
    (insert (concat (string-trim mpvi-attach-link-attrs) "\n")))
  ;; insert the link
  (insert "[[attachment:" (file-name-base file) "." (file-name-extension file) "]]")
  ;; show it
  (org-display-inline-images))

(cl-defmacro mpvi-with-current-mpv-link ((var &optional path errmsg) &rest form)
  "Run FORM when there is a mpv PATH at point that is playing.
Bind the link object to VAR for convenience. Alert user with ERRMSG when
there is a different path at point."
  (declare (indent 1))
  `(progn
     (mpvi-check-live)
     (let ((,var (mpvi-parse-link-at-point)))
       (when (and ,var (not (equal (plist-get ,var :path)
                                   ,(or path `(mpvi-origin-path)))))
         (user-error ,(or errmsg "Current link is not the actived one, do nothing")))
       ,@form)))

;; screenshot

(defvar mpvi-clipboard-command
  (cond ((executable-find "xclip")
         ;; A hangs issue:
         ;; https://www.reddit.com/r/emacs/comments/da9h10/why_does_shellcommand_hang_using_xclip_filter_to/
         "xclip -selection clipboard -t image/png -filter < \"%s\" &>/dev/null")
        ((and (executable-find "powershell") (memq system-type '(cygwin windows-nt)))
         "powershell -Command \"Add-Type -AssemblyName System.Windows.Forms; [Windows.Forms.Clipboard]::SetImage($([System.Drawing.Image]::Fromfile(\\\"%s\\\")))\"")))

(defun mpvi-image-to-clipboard (image-file)
  "Save IMAGE-FILE data to system clipboard.
I don't know whether better solutions exist."
  (if (and mpvi-clipboard-command (file-exists-p image-file))
      (let ((command (format mpvi-clipboard-command image-file)))
        (mpvi-log "Copy image to clipboard: %s" command)
        (shell-command command))
    (user-error "Nothing to do with copy image file")))

(defun mpvi-screenshot (path pos &optional target)
  "Capture the screenshot of PATH at POS and save to TARGET."
  (unless (mpvi-url-p path)
    (setq path (expand-file-name path)))
  (setq target
        (if target (expand-file-name target)
          (expand-file-name (format-time-string "IMG-%s.png") mpvi-cache-directory)))
  (with-temp-buffer
    (if (zerop (call-process "mpv" nil nil nil path
                             "--no-terminal" "--no-audio" "--vo=image" "--frames=1"
                             (format "--start=%s" (or pos 0))
                             "-o" target))
        target
      (user-error "Capture failed: %s" (string-trim (buffer-string))))))

(defun mpvi-screenshot-current-playing (&optional target flag)
  "Capture screenshot from current playing mpv and save to TARGET.
If TARGET is nil save to temporary directory, if it is t save to clipboard.
If FLAG is string, pass directly to mpv as <flags> of screenshot-to-file, if
it is nil pass \"video\" as default, else prompt user to choose one."
  (mpvi-check-live)
  (let ((file (if (stringp target)
                  (expand-file-name target)
                (expand-file-name (format-time-string "IMG-%s.png") mpvi-cache-directory)))
        (flags (list "video" "subtitles" "window")))
    (unless (or (null flag) (stringp flag))
      (setq flag (completing-read "Flag of screenshot: " flags nil t)))
    (unless (member flag flags) (setq flag "video"))
    (mpvi-cmd `(screenshot-to-file ,file ,flag))
    (if (eq target t) ; if filename is t save data to clipboard
        (mpvi-image-to-clipboard file)
      (prog1 file (kill-new file)))))

;; tesseract

(defcustom mpvi-tesseract-args "-l chi_sim"
  "Extra options pass to 'tesseract'."
  :type 'string)

(defun mpvi-ocr-by-tesseract (file)
  "Run tesseract OCR on the screenshot FILE."
  (unless (executable-find "tesseract")
    (user-error "Program 'tesseract' not found"))
  (with-temp-buffer
    (if (zerop (apply #'mpvi-call-process "tesseract" file "stdout"
                      (if mpvi-tesseract-args (split-string-and-unquote mpvi-tesseract-args))))
        (buffer-string)
      (user-error "OCR tesseract failed: %s" (string-trim (buffer-string))))))

;; ffmpeg

(defcustom mpvi-ffmpeg-extra-args nil
  "Extra options pass to 'ffmpeg'."
  :type 'string)

(defcustom mpvi-ffmpeg-gif-filter "fps=10,crop=iw:ih:0:0,scale=320:-1:flags=lanczos,split[s0][s1];[s0]palettegen[p];[s1][p]paletteuse"
  "Filter used when use 'ffmpeg' to convert to gif file."
  :type 'string)

(defun mpvi-convert-by-ffmpeg (file &optional target beg end opts)
  "Convert local video FILE from BEG to END using ffmpeg, output to TARGET.
This can be used to cut/resize/reformat and so on.
OPTS is a string, pass to 'ffmpeg' when it is not nil."
  (cl-assert (file-regular-p file))
  (unless (executable-find "ffmpeg")
    (user-error "Program 'ffmpeg' not found"))
  (let* ((beg (if (numberp beg) (format " -ss %s" beg) ""))
         (end (if (numberp end) (format " -to %s" end) ""))
         (target (expand-file-name
                  (or target (format-time-string "mpv-video-%s.mp4"))
                  mpvi-last-save-directory))
         (extra (concat (if (member (file-name-extension target) '("gif" "webp"))
                            (format " -vf \"%s\" -loop 0" mpvi-ffmpeg-gif-filter)
                          " -c copy")
                        (if (or opts mpvi-ffmpeg-extra-args)
                            (concat " " (string-trim (or opts mpvi-ffmpeg-extra-args))))))
         (command (string-trim
                   (minibuffer-with-setup-hook
                       (lambda ()
                         (use-local-map (make-composed-keymap nil (current-local-map)))
                         (local-set-key (kbd "C-x C-q")
                                        (lambda ()
                                          (interactive)
                                          (let ((inhibit-read-only t))
                                            (set-text-properties (minibuffer-prompt-end) (point-max) nil))))
                         (local-set-key (kbd "<return>")
                                        (lambda ()
                                          (interactive)
                                          (let ((cmd (minibuffer-contents)))
                                            (with-temp-buffer
                                              (insert (string-trim cmd))
                                              (let ((quote (if (member (char-before) '(?' ?\")) (char-before))))
                                                (when (re-search-backward (if quote (format " +%c" quote) " +") nil t)
                                                  (setq target (buffer-substring (match-end 0) (if quote (- (point-max) 1) (point-max)))))))
                                            (if (file-exists-p target)
                                                (message
                                                 (propertize
                                                  (format "Output file %s is already exist!" target)
                                                  'face 'font-lock-warning-face))
                                              (exit-minibuffer))))))
                     (read-string "Confirm: "
                                  (concat (propertize
                                           (concat "ffmpeg"
                                                   (propertize " -loglevel error" 'invisible t)
                                                   (format " -i %s" (expand-file-name file)))
                                           'face 'font-lock-constant-face 'read-only t)
                                          beg end extra (format " \"%s\"" target)))))))
    (make-directory (file-name-directory target) t) ; ensure directory
    (setq mpvi-last-save-directory (file-name-directory target)) ; record the dir
    (with-temp-buffer
      (mpvi-log "Convert file %s" file)
      (apply #'mpvi-call-process (split-string-and-unquote command))
      (if (file-exists-p target)
          (prog1 target
            (kill-new target)
            (message "Save to %s done." (propertize target 'face 'font-lock-keyword-face)))
        (user-error "Convert with ffmpeg failed: %s" (string-trim (buffer-string)))))))

;; yt-dlp

(defcustom mpvi-ytdlp-extra-args nil
  "The default extra options pass to 'yt-dlp'."
  :type 'string)

(defvar mpvi-ytdlp-metadata-cache nil)

(defun mpvi-ytdlp-url-metadata (url &optional opts)
  "Return metadata for URL, pass extra OPTS to `yt-dlp' for querying.
I just want to judge if current URL is a playlist link, but I can't find
better/faster solution. Maybe cache the results is one choice, but I don't think
it's good enough. Then I can not find good way to get all descriptions of
playlist item with light request. This should be improved someday."
  (unless (executable-find "yt-dlp")
    (user-error "Program 'yt-dlp' should be installed"))
  (or (cdr (assoc url mpvi-ytdlp-metadata-cache))
      (with-temp-buffer
        (condition-case err
            (progn
              (mpvi-log "Request matadata for %s" url)
              (apply #'mpvi-call-process
                     "yt-dlp" url "-J" "--flat-playlist"
                     (split-string-and-unquote (or opts mpvi-ytdlp-extra-args "")))
              (goto-char (point-min))
              (let* ((json (json-read))
                     (playlistp (equal "playlist" (alist-get '_type json))))
                (if playlistp (nconc json (list '(is_playlist . t))))
                (push (cons url json) mpvi-ytdlp-metadata-cache)
                json))
          (error (user-error "Error when get metadata for %s: %s" url (string-trim (buffer-string))))))))

(defun mpvi-ytdlp-pick-format (url)
  "Completing read the formats for video with URL.
Return (suggestion-save-name . video-format)."
  (unless (executable-find "yt-dlp")
    (user-error "Program 'yt-dlp' should be installed"))
  (with-temp-buffer
    (mpvi-call-process "yt-dlp" "-F" url)
    (goto-char (point-min))
    (unless (re-search-forward "Available formats for \\(.+\\):" nil t)
      (user-error "Nothing found: %s" (string-trim (buffer-string))))
    (let* ((name (if (equal (mpvi-prop 'path) url)
                     (mpvi-prop 'media-title)
                   (match-string 1)))
           (fmts (cl-loop with text = (string-trim (buffer-substring
                                                    (progn (search-forward "-\n" nil t) (point))
                                                    (point-max)))
                          for item in (split-string text "\n")
                          collect (cons (concat (propertize ">  " 'face 'font-lock-keyword-face) item)
                                        (split-string item " +"))))
           (format (string-trim
                    (completing-read
                     "Format (choose directly for one, input like '1,4' for multiple. Default: 'bv,ba'): "
                     (lambda (input pred action)
                       (pcase action
                         ('metadata
                          `(metadata (display-sort-function . ,#'identity)))
                         (`(boundaries . ,suffix)
                          `(boundaries . ,(cons (length input) 0)))
                         (_ (complete-with-action action fmts "" nil))))
                     nil nil nil nil "bv,ba")))
           (format (if (string-prefix-p ">" format)
                       (cadr (assoc format fmts))
                     (string-trim (cl-subseq format 0 (cl-position ?\> format)))))
           (ext (if-let ((fmt (cl-find-if (lambda (c) (equal (cadr c) format)) fmts)))
                    (caddr fmt) "mp4")))
      (setq format (string-replace " " "" (string-replace "," "+" format)))
      (cons (concat name "_" format "." ext) format))))

(defun mpvi-ytdlp-output-field (url field &optional opts)
  "Get FIELD information for video URL.
FIELD can be id/title/urls/description/format/thumbnail/formats_table and so on.
Pass extra OPTS to mpv if it is not nil."
  (unless (executable-find "yt-dlp")
    (user-error "Program 'yt-dlp' should be installed"))
<<<<<<< HEAD
  (or (cdr (assoc url mpvi-url-metadata-cache))
      (with-temp-buffer
        (condition-case err
            (progn
              (mpvi-log "Request matadata for %s" url)
              (apply #'mpvi-call-process
                     "yt-dlp" url "-J" "--flat-playlist" "--no-warnings"
                     (split-string-shell-command (or opts mpvi-ytdlp-extra-args "")))
              (goto-char (point-min))
              (let* ((json (json-read))
                     (playlistp (equal "playlist" (alist-get '_type json))))
                (if playlistp (nconc json (list '(is_playlist . t))))
                (push (cons url json) mpvi-url-metadata-cache)
                json))
          (error (user-error "Error when get metadata for %s: %s" url (string-trim (buffer-string))))))))
=======
  (with-temp-buffer
    (mpvi-log "yt-dlp output template for %s of %s" field url)
    (apply #'mpvi-call-process
           "yt-dlp" url "--print" field
           (split-string-and-unquote (or opts mpvi-ytdlp-extra-args "")))
    (goto-char (point-min))
    (if (re-search-forward "^yt-dlp: error:.*$" nil t)
        (user-error "Error to get `yt-dlp' template/%s: %s" field (match-string 0))
      (string-trim (buffer-string)))))

(defun mpvi-ytdlp-download (url &optional target beg end opts)
  "Download and clip video for URL to TARGET. Use BEG and END for range (trim).
OPTS is a string, pass to 'yt-dlp' when it is not nil."
  (cl-assert (mpvi-url-p url))
  (unless (and (executable-find "yt-dlp") (executable-find "ffmpeg"))
    (user-error "Programs 'yt-dlp' and 'ffmpeg' should be installed"))
  (let* ((fmt (mpvi-ytdlp-pick-format url))
         (beg (if (numberp beg) (format " -ss %s" beg)))
         (end (if (numberp end) (format " -to %s" end)))
         (extra (if (or opts mpvi-ytdlp-extra-args)
                    (concat " " (string-trim (or opts mpvi-ytdlp-extra-args)))
                  ""))
         (target (expand-file-name (or target (car fmt)) mpvi-last-save-directory))
         (command (string-trim
                   (minibuffer-with-setup-hook
                       (lambda ()
                         (backward-char)
                         (use-local-map (make-composed-keymap nil (current-local-map)))
                         (local-set-key (kbd "<return>")
                                        (lambda ()
                                          (interactive)
                                          (let ((cmd (minibuffer-contents)))
                                            (with-temp-buffer
                                              (insert cmd)
                                              (goto-char (point-min))
                                              (when (re-search-forward " -o +['\"]?\\([^'\"]+\\)" nil t)
                                                (setq target (match-string 1)))
                                              (if (file-exists-p target)
                                                  (message
                                                   (propertize
                                                    (format "Output file %s is already exist!" target)
                                                    'face 'font-lock-warning-face))
                                                (exit-minibuffer)))))))
                     (read-string
                      "Confirm: "
                      (concat (propertize (concat "yt-dlp " url) 'face 'font-lock-constant-face 'read-only t)
                              " -f \"" (cdr fmt) "\""
                              (if (or beg end) " --downloader ffmpeg --downloader-args \"ffmpeg_i:")
                              beg end (if (or beg end) "\"") extra
                              " -o \"" target "\""))))))
    (make-directory (file-name-directory target) t) ; ensure directory
    (setq mpvi-last-save-directory (file-name-directory target)) ; record the dir
    (with-temp-buffer
      (mpvi-log "Download/Clip url %s" url)
      (apply #'mpvi-call-process (split-string-and-unquote command))
      (if (file-exists-p target)
          (prog1 target
            (kill-new target)
            (message "Save to %s done." (propertize target 'face 'font-lock-keyword-face)))
        (user-error "Download and clip with yt-dlp/ffmpeg failed: %s" (string-trim (buffer-string)))))))
>>>>>>> f3a0f110

(defun mpvi-ytdlp-download-subtitle (url &optional prefix opts)
  "Download subtitle for URL and save as file named begin with PREFIX.
Pass OPTS to 'yt-dlp' when it is not nil."
  (unless (executable-find "yt-dlp")
    (user-error "Program 'yt-dlp' should be installed"))
  (with-temp-buffer
    (mpvi-log "Downloading subtitle for %s" url)
    (apply #'mpvi-call-process
           "yt-dlp" url "--write-subs" "--skip-download"
           "-o" (or prefix (expand-file-name "SUB-%(fulltitle)s" mpvi-cache-directory))
           (split-string-and-unquote (or opts mpvi-ytdlp-extra-args "")))
    (goto-char (point-min))
    (if (re-search-forward "Destination:\\(.*\\)$" nil t)
        (string-trim (match-string 1))
      (user-error "Error when download subtitle: %s" (string-trim (buffer-string))))))


;;; Patch 'emms-player-mpv.el' for better integrated

;; Windows support, implement by PowerShell

(defun mpvi-emms-player-mpv-proc-init (f &rest args)
  "Advice for `emms-player-mpv-proc-init', make it support Windows.
F is the origin fun, and ARGS are its arguments."
  (if (eq system-type 'windows-nt)
      (mpvi-connect-to-win-named-pipe emms-player-mpv-ipc-socket)
    (apply f args)))

(defun mpvi-emms-player-mpv-ipc-recv (json-string)
  "Parse and resolve JSON-STRING."
  (emms-player-mpv-debug-msg "json << %s" json-string)
  (let (json)
    (condition-case err
        (setq json (json-read-from-string json))
      (error (erase-buffer) (user-error "ERR: %S" err)))
    (let ((rid (alist-get 'request_id json)))
      (when (and rid (not (alist-get 'command json)))
        (emms-player-mpv-ipc-req-resolve
         rid (alist-get 'data json) (alist-get 'error json)))
      (when (alist-get 'event json)
        (emms-player-mpv-event-handler json)
        (run-hook-with-args 'emms-player-mpv-event-functions json)))))

(defun mpvi-connect-to-win-named-pipe (pipename)
  "Connect to MPV by PIPENAME via `PowerShell'."
  (emms-player-mpv-ipc-stop)
  (emms-player-mpv-debug-msg "ipc: init for windows")
  (with-current-buffer (get-buffer-create emms-player-mpv-ipc-buffer) (erase-buffer))
  (setq emms-player-mpv-ipc-id 1 emms-player-mpv-ipc-req-table nil)
  (setq pipename (string-replace "/" "\\" pipename))
  (with-timeout (5 (emms-player-mpv-ipc-stop) (user-error "No MPV process found"))
    (while (not (mpvi-win-named-pipe-exists-p pipename)) (sleep-for 0.05)))
  (let* ((ps1 " $conn = [System.IO.Pipes.NamedPipeClientStream]::new('.', '%s');
                try {
                  $reader = [System.IO.StreamReader]::new($conn);
                  $writer = [System.IO.StreamWriter]::new($conn);
                  $conn.Connect(5000);
                  while (1) {
                    $msg = Read-Host;
                    $writer.WriteLine($msg);
                    $writer.Flush();
                    $conn.WaitForPipeDrain();
                    do {
                      $ret = $reader.ReadLine();
                      Write-Host $ret;
                    } while ($ret -match '\"event\":');
                  }
                }
                catch [System.TimeoutException], [System.InvalidOperationException] { Write-Host 'Connect to MPV failed'; }
                catch { Write-Host $_; }
                finally { $conn.Dispose(); } ")
         (cmd (format "& {%s}" (replace-regexp-in-string "[ \n\r\t]+" " " (format ps1 pipename))))
         (proc (make-process :name "emms-player-mpv-ipc"
                             :connection-type 'pipe
                             :buffer (get-buffer-create emms-player-mpv-ipc-buffer)
                             :noquery t
                             :filter #'mpvi--emms-player-mpv-ipc-filter-for-win
                             :sentinel #'emms-player-mpv-ipc-sentinel
                             :command (list "powershell" "-NoProfile" "-Command" cmd))))
    (with-timeout (5 (setq emms-player-mpv-ipc-proc nil) (user-error "Connect to MPV failed"))
      (while (not (eq (process-status emms-player-mpv-proc) 'run))
        (sleep-for 0.05)))
    (setq emms-player-mpv-ipc-proc proc)))

(defun mpvi-win-named-pipe-exists-p (pipename)
  "Check if pipe with PIPENAME exists on Windows."
  (unless (executable-find "powershell")
    (user-error "Cannot find PowerShell"))
  (with-temp-buffer
    (call-process "powershell" nil t nil
                  "-Command"
                  (format "& {Get-ChildItem \\\\.\\pipe\\ | Where-Object {$_.Name -eq '%s'}}"
                          pipename))
    (> (length (buffer-string)) 0)))

(advice-add #'emms-player-mpv-proc-init :around #'mpvi-emms-player-mpv-proc-init)
(advice-add #'emms-player-mpv-ipc-recv :override #'mpvi-emms-player-mpv-ipc-recv)

;; Only update track when open video in EMMS buffer

(defun mpvi-emms-player-started (player)
  "Like `emms-player-started', PLAYER is the current player."
  (setq emms-player-playing-p player
	    emms-player-paused-p  nil)
  (when (emms-playlist-current-selected-track) ; add this
    (run-hooks 'emms-player-started-hook)))

(defun mpvi-emms-player-stopped ()
  "Like `emms-player-stopped'."
  (setq emms-player-playing-p nil)
  (if emms-player-stopped-p
      (run-hooks 'emms-player-stopped-hook)
    (sleep-for emms-player-delay)
    (run-hooks 'emms-player-finished-hook)
    (when (emms-playlist-current-selected-track) ; add this
      (funcall emms-player-next-function))))

(advice-add #'emms-player-started :override #'mpvi-emms-player-started)
(advice-add #'emms-player-stopped :override #'mpvi-emms-player-stopped)


;;; Interactive Commands

;; [open]

;;;###autoload
(defun mpvi-open (path &optional act)
  "Deal with PATH, which is a local video or remote url.
If ACT is nil or 'play, play the video.
If ACT is 'add, add to EMMS playlist.
If ACT is 'dup, clip the video.
Keybind `C-x RET' to add to playlist.
Keybind `C-x b' to choose video path from `mpvi-favor-paths'."
  (interactive (catch 'mpvi-open
                 (minibuffer-with-setup-hook
                     (lambda ()
                       (use-local-map (make-composed-keymap (list (current-local-map) mpvi-open-map))))
                   (list (unwind-protect
                             (catch 'ffap-prompter
                               (ffap-read-file-or-url
                                "Playing video (file or url): "
                                (prog1 (mpvi-ffap-guesser) (ffap-highlight))))
                           (ffap-highlight t))))))
  (unless (and (> (length path) 0) (or (mpvi-url-p path) (file-exists-p path)))
    (user-error "Not correct file or url"))
  (prog1 (setq path (if (mpvi-url-p path) path (expand-file-name path)))
    (cond
     ((or (null act) (equal act 'play))
      (setq mpvi-current-url-metadata nil)
      (mpvi-play path))
     ((equal act 'add)
      (mpvi-emms-add path))
     ((equal act 'dup)
      (if (mpvi-url-p path)
          (mpvi-ytdlp-download path)
        (mpvi-convert-by-ffmpeg path))))))

(defvar mpvi-open-map
  (let ((map (make-sparse-keymap)))
    (set-keymap-parent map minibuffer-local-map)
    (define-key map (kbd "C-x b") #'mpvi-open-from-favors)
    (define-key map (kbd "C-x <return>") (lambda () (interactive) (throw 'mpvi-open (list (minibuffer-contents) 'add))))
    (define-key map (kbd "C-x C-w") (lambda () (interactive) (throw 'mpvi-open (list (minibuffer-contents) 'dup))))
    map))

(defcustom mpvi-favor-paths nil
  "Your favor video path list.
Item should be a path string or a cons.

For example:

  \\='(\"~/video/aaa.mp4\"
    \"https://www.youtube.com/watch?v=NQXA\"
    (\"https://www.douyu.com/110\" . \"some description\"))

This can be used by `mpvi-open-from-favors' to quick open video."
  :type 'list)

;;;###autoload
(defun mpvi-open-from-favors ()
  "Choose video from `mpvi-favor-paths' and play it."
  (interactive)
  (unless (consp mpvi-favor-paths)
    (user-error "You should add your favor paths into `mpvi-favor-paths' first"))
  (let* ((annfn (lambda (it)
                  (when-let (s (alist-get it mpvi-favor-paths))
                    (format "    (%s)" s))))
         (path (completing-read "Choose video to play: "
                                (lambda (input pred action)
                                  (if (eq action 'metadata)
                                      `(metadata (display-sort-function . ,#'identity)
                                                 (annotation-function . ,annfn))
                                    (complete-with-action action mpvi-favor-paths input pred)))
                                nil t)))
    ;; called directly vs called from minibuffer
    (if (= (recursion-depth) 0)
        (mpvi-open path)
      (throw 'mpvi-open (list path 'play)))))

;; [seek]

(defvar mpvi-seek-paused nil)

(defvar mpvi-seek-overlay nil)

(defvar mpvi-seek-map
  (let ((map (make-sparse-keymap)))
    (set-keymap-parent map minibuffer-local-map)
    (define-key map (kbd "i")   #'mpvi-seeking-insert)
    (define-key map (kbd "g")   #'mpvi-seeking-revert)
    (define-key map (kbd "n")   (lambda () (interactive) (mpvi-seeking-walk 1)))
    (define-key map (kbd "p")   (lambda () (interactive) (mpvi-seeking-walk -1)))
    (define-key map (kbd "N")   (lambda () (interactive) (mpvi-seeking-walk "1%")))
    (define-key map (kbd "P")   (lambda () (interactive) (mpvi-seeking-walk "-1%")))
    (define-key map (kbd "M-n") (lambda () (interactive) (mpvi-seeking-walk :ff)))
    (define-key map (kbd "M-p") (lambda () (interactive) (mpvi-seeking-walk :fb)))
    (define-key map (kbd "C-l") (lambda () (interactive) (mpvi-seeking-walk 0)))
    (define-key map (kbd "C-n") (lambda () (interactive) (mpvi-seeking-walk 1)))
    (define-key map (kbd "C-p") (lambda () (interactive) (mpvi-seeking-walk -1)))
    (define-key map (kbd "M-<") (lambda () (interactive) (mpvi-seeking-revert 0)))
    (define-key map (kbd "k")   (lambda () (interactive) (mpvi-speed 1)))
    (define-key map (kbd "j")   (lambda () (interactive) (mpvi-speed -1)))
    (define-key map (kbd "l")   (lambda () (interactive) (mpvi-speed nil)))
    (define-key map (kbd "v")   #'mpvi-current-playing-switch-playlist)
    (define-key map (kbd "C-v") #'mpvi-current-playing-switch-playlist)
    (define-key map (kbd "c")   #'mpvi-seeking-clip)
    (define-key map (kbd "C-c") #'mpvi-seeking-clip)
    (define-key map (kbd "s")   #'mpvi-seeking-capture-save-as)
    (define-key map (kbd "C-s") #'mpvi-seeking-capture-to-clipboard)
    (define-key map (kbd "C-i") #'mpvi-seeking-capture-as-attach)
    (define-key map (kbd "r")   #'mpvi-seeking-ocr-to-kill-ring)
    (define-key map (kbd "C-r") #'mpvi-seeking-ocr-to-kill-ring)
    (define-key map (kbd "t")   #'mpvi-seeking-copy-sub-text)
    (define-key map (kbd "C-t") #'mpvi-seeking-copy-sub-text)
    (define-key map (kbd "T")   #'mpvi-current-playing-load-subtitle)
    (define-key map (kbd "SPC") #'mpvi-seeking-pause)
    (define-key map (kbd "o")   #'mpvi-current-playing-open-externally)
    (define-key map (kbd "C-o") #'mpvi-current-playing-open-externally)
    (define-key map (kbd "q")   #'minibuffer-keyboard-quit)
    (define-key map (kbd "C-q") #'minibuffer-keyboard-quit)
    map))

(defvar mpvi-seek-annotation-alist
  '((if (eq (mpvi-prop 'loop) t) "Looping")
    (if (eq (mpvi-prop 'pause) t) "Paused")
    ("Speed" . (format "%.2f" (mpvi-prop 'speed)))
    ("Total" . (mpvi-secs-to-hms (mpvi-prop 'duration) nil t)))
  "The items displayed in the minibuffer when `mpvi-seek-refresh-annotation'.")

(defun mpvi-seek-refresh-annotation ()
  "Show information of the current playing in minibuffer."
  (if mpvi-seek-overlay (delete-overlay mpvi-seek-overlay))
  (let ((kf (lambda (s) (if s (format " %s:" s))))
        (vf (lambda (s) (if s (propertize (format " %s " s) 'face mpvi-annotation-face))))
        (sf (lambda (s) (propertize " " 'display `(space :align-to (- right-fringe ,(1+ (length s))))))) ; space
        (ov (make-overlay (point-max) (point-max) nil t t)))
    (overlay-put ov 'intangible t)
    (setq mpvi-seek-overlay ov)
    (if (mpvi-seekable)
        (condition-case nil
            (let* ((hms (when-let (s (ignore-errors (mpvi-secs-to-hms (string-to-number (minibuffer-contents)))))
                          (funcall vf (format "%s  %.2f%% " s (mpvi-prop 'percent-pos)))))
                   (text (cl-loop for i in mpvi-seek-annotation-alist
                                  if (stringp (car i)) concat (concat (funcall kf (car i)) " " (funcall vf (eval (cdr i))))
                                  else concat (funcall vf (eval i))))
                   (space (funcall sf (concat hms text))))
              (overlay-put ov 'before-string (propertize (concat space hms text) 'cursor t)))
          (error nil))
      (let* ((title (funcall vf (concat "        >> " (string-trim (or (mpvi-prop 'media-title) "")))))
             (state (funcall vf (if (eq (mpvi-prop 'pause) t) "Paused")))
             (space (funcall sf state)))
        (delete-minibuffer-contents) (insert "0")
        (overlay-put ov 'before-string (propertize (concat title space state) 'cursor t))))))

;;;###autoload
(defun mpvi-seek (&optional pos prompt)
  "Interactively seek POS for current playing video.
PROMPT is used if non-nil for `minibuffer-prompt'."
  (interactive)
  (if (not (emms-player-mpv-proc-playing-p))
      (call-interactively #'mpvi-open)
    (mpvi-check-live)
    (let ((paused (mpvi-prop 'pause))
          (keep-open (mpvi-prop 'keep-open)))
      (mpvi-pause t)
      (mpvi-prop 'keep-open 'yes) ; dont close on end
      (unwind-protect
          (let ((ret
                 (catch 'mpvi-seek
                   (minibuffer-with-setup-hook
                       (lambda ()
                         (add-hook 'after-change-functions
                                   (lambda (start end old-len)
                                     (when (or (not (string-match-p "^[0-9]+\\.?[0-9]*$" (buffer-substring start end)))
                                               (not (<= 0 (string-to-number (minibuffer-contents)) (mpvi-prop 'duration))))
                                       (delete-region start end)))
                                   nil t)
                         (add-hook 'post-command-hook #'mpvi-seek-refresh-annotation nil t))
                     (ignore-errors
                       (read-from-minibuffer
                        (or prompt (if (mpvi-seekable)
                                       (format "MPV Seek (0-%d): " (mpvi-prop 'duration))
                                     "MPV Controller: "))
                        (number-to-string (or pos (mpvi-prop 'playback-time)))
                        mpvi-seek-map t 'mpvi-seek-hist))))))
            (when ret
              (cond ((stringp ret) (message "%s" ret))
                    ((eq (mpvi-prop 'pause) :json-false))
                    ((and (mpvi-seekable) (numberp ret))
                     (mpvi-prop 'playback-time ret)))
              (cons (ignore-errors (mpvi-prop 'playback-time)) paused)))
        (mpvi-pause (or mpvi-seek-paused paused))
        (mpvi-prop 'keep-open (if (eq keep-open :json-false) 'no 'yes))))))

(defun mpvi-seeking-walk (offset)
  "Seek forward or backward with factor of OFFSET.
If OFFSET is number then step by seconds.
If OFFSET is xx% format then step by percent.
If OFFSET is :ff or :fb then step forward/backward one frame."
  (pcase offset
    (:ff (mpvi-cmd `(frame_step)))
    (:fb (mpvi-cmd `(frame_back_step)))
    (_
     (when (and (stringp offset) (string-match-p "^-?[0-9]\\{0,2\\}\\.?[0-9]*%$" offset)) ; percent
       (setq offset (* (/ (string-to-number (cl-subseq offset 0 -1)) 100.0) (mpvi-prop 'duration))))
     (unless (numberp offset) (setq offset 1))
     (let* ((old (if (or (zerop offset) (eq (mpvi-prop 'pause) t))
                     (let ((str (string-trim (minibuffer-contents))))
                       (unless (string-match-p "^[0-9]+\\(\\.[0-9]+\\)?$" str)
                         (user-error "Not valid number"))
                       (string-to-number str))
                   (mpvi-prop 'playback-time)))
            (new (+ old offset))
            (total (mpvi-prop 'duration)))
       (if (< new 0) (setq new 0))
       (if (> new total) (setq new total))
       (unless (= old new)
         (delete-minibuffer-contents)
         (insert (mpvi-secs-to-string new)))
       (mpvi-prop 'playback-time new))))
  (mpvi-seeking-revert))

(defun mpvi-seeking-revert (&optional num)
  "Insert current playback-time to minibuffer.
If NUM is not nil, go back that position first."
  (interactive)
  (when (and num (mpvi-seekable))
    (mpvi-prop 'playback-time num))
  (delete-minibuffer-contents)
  (insert (mpvi-secs-to-string (mpvi-prop 'playback-time))))

(defun mpvi-seeking-pause ()
  "Revert and pause."
  (interactive)
  (mpvi-async-cmd `(cycle pause))
  (setq mpvi-seek-paused (eq (mpvi-prop 'pause) t))
  (when mpvi-seek-paused (mpvi-seeking-revert)))

(defun mpvi-seeking-insert ()
  "Insert new link in minibuffer seek."
  (interactive)
  (mpvi-seekable 'assert)
  (with-current-buffer (window-buffer (minibuffer-selected-window))
    (let ((paused (mpvi-prop 'pause)))
      (mpvi-pause t)
      (unwind-protect
          (if (derived-mode-p 'org-mode)
              (let* ((desc (string-trim (read-string "Notes: ")))
                     (link (funcall mpvi-build-link-function
                                    (mpvi-origin-path)
                                    (mpvi-prop 'playback-time)
                                    nil desc)))
                (cond ((org-at-item-p) (end-of-line) (org-insert-item))
                      (t               (end-of-line) (insert "\n")))
                (set-window-point (get-buffer-window) (point))
                (save-excursion (insert link)))
            (user-error "This is not org-mode, should not insert timestamp link"))
        (mpvi-pause paused))))
  (mpvi-seeking-revert))

(defun mpvi-seeking-clip ()
  "Download/Clip current playing video."
  (interactive)
  (let ((path (mpvi-prop 'path)))
    (funcall (if (mpvi-url-p path) mpvi-remote-video-handler mpvi-local-video-handler) path))
  (throw 'mpvi-seek nil))

(defun mpvi-seeking-copy-sub-text ()
  "Copy current sub text to kill ring."
  (interactive)
  (when-let ((sub (ignore-errors (mpvi-prop 'sub-text))))
    (kill-new sub)
    (throw 'mpvi-seek "Copied to kill ring, yank to the place you want.")))

(defun mpvi-seeking-capture-save-as ()
  "Capture current screenshot and prompt to save."
  (interactive)
  (let ((target (mpvi-read-file-name "Screenshot save to: " (format-time-string "mpv-%F-%X.png"))))
    (make-directory (file-name-directory target) t)
    (mpvi-screenshot-current-playing target current-prefix-arg)
    (throw 'mpvi-seek (format "Captured to %s" target))))

(defun mpvi-seeking-capture-to-clipboard ()
  "Capture current screenshot and save to clipboard."
  (interactive)
  (mpvi-screenshot-current-playing t current-prefix-arg)
  (throw 'mpvi-seek "Screenshot is in clipboard, paste to use"))

(defun mpvi-seeking-capture-as-attach ()
  "Capture current screenshot and insert as attach link."
  (interactive)
  (with-current-buffer (window-buffer (minibuffer-selected-window))
    (unless (derived-mode-p 'org-mode)
      (user-error "This is not org-mode, should not insert org link")))
  (with-current-buffer (window-buffer (minibuffer-selected-window))
    (when (mpvi-parse-link-at-point)
      (end-of-line) (insert "\n"))
    (mpvi-insert-attach-link (mpvi-screenshot-current-playing nil current-prefix-arg)))
  (throw 'mpvi-seek "Capture and insert done."))

(defun mpvi-seeking-ocr-to-kill-ring ()
  "OCR current screenshot and save the result into kill ring."
  (interactive)
  (with-current-buffer (window-buffer (minibuffer-selected-window))
    (let ((ret (funcall mpvi-ocr-function (mpvi-screenshot-current-playing))))
      (kill-new ret)))
  (throw 'mpvi-seek "OCR done into kill ring, please yank it."))

(defun mpvi-current-playing-switch-playlist ()
  "Extract playlist from current video url.
If any, prompt user to choose one video in playlist to play."
  (interactive)
  (mpvi-check-live)
  (if-let ((playlist (plist-get mpvi-current-url-metadata :playlist-url))
           (playlist-index (plist-get mpvi-current-url-metadata :playlist-index))
           (msg "Switch done."))
      (condition-case nil
          (throw 'mpvi-seek (prog1 msg (mpvi-play playlist)))
        (error (message msg)))
    (user-error "No playlist found for current playing url")))

(defun mpvi-current-playing-load-subtitle (subfile)
  "Load or reload the SUBFILE for current playing video."
  (interactive (list (read-file-name "Danmaku file: " mpvi-cache-directory nil t)))
  (mpvi-check-live)
  (cl-assert (file-regular-p subfile))
  (when (string-suffix-p ".danmaku.xml" subfile) ; bilibili
    (setq subfile (mpvi-convert-danmaku2ass subfile 'confirm)))
  (ignore-errors (mpvi-async-cmd `(sub-remove)))
  (mpvi-async-cmd `(sub-add ,subfile))
  (message "Sub file loaded!"))

(defun mpvi-current-playing-open-externally ()
  "Open current playing video PATH with system program."
  (interactive)
  (mpvi-check-live)
  (if-let ((path (mpvi-origin-path)))
      (if (y-or-n-p (format "Open '%s' externally?" path))
          (let ((msg "Open in system program done."))
            ;; add begin time for url if necessary
            (when-let (f (plist-get mpvi-current-url-metadata :out-url-decorator))
              (setq path (funcall f path (mpvi-prop 'playback-time))))
            (browse-url path)
            (setq mpvi-seek-paused t)
            (condition-case nil (throw 'mpvi-seek msg)
              (error (message msg))))
        (message ""))
    (user-error "No playing path found")))

;; [others]

;;;###autoload
(defun mpvi-insert (&optional prompt)
  "Insert a mpv link or update a mpv link at point.
PROMPT is used in minibuffer when invoke `mpvi-seek'."
  (interactive "P")
  (if (derived-mode-p 'org-mode)
      (let ((path (mpvi-origin-path)) description)
        (unless (mpvi-seekable)
          (user-error "Current video is not seekable, it makes no sense to insert timestamp link"))
        (mpvi-with-current-mpv-link (node path)
          (when-let (ret (mpvi-seek (if node (plist-get node :vbeg)) prompt))
            (mpvi-pause t)
            ;; if on a mpv link, update it
            (if node (delete-region (plist-get node :begin) (plist-get node :end))
              ;; if new insert, prompt for description
              (unwind-protect
                  (setq description (string-trim (read-string "Description: ")))
                (mpvi-pause (cdr ret))))
            ;; insert the new link
            (let ((link (funcall mpvi-build-link-function path (car ret)
                                 (if node (plist-get node :vend))
                                 (if (> (length description) 0) description))))
              (save-excursion (insert link))))))
    (user-error "This is not org-mode, should not insert org link")))

;;;###autoload
(defun mpvi-clip (path &optional target beg end)
  "Cut or convert video for PATH from BEG to END, save to TARGET.
Default handle current video at point."
  (interactive
   (if-let ((node (ignore-errors (mpvi-parse-link-at-point))))
       (let ((path (plist-get node :path)))
         (if (or (mpvi-url-p path) (file-exists-p path))
             (list path
                   (unless (mpvi-url-p path) (mpvi-read-file-name "Save to: " path))
                   (plist-get node :vbeg) (plist-get node :vend))
           (user-error "File not found: %s" path)))
     (let* ((path (unwind-protect
                      (ffap-read-file-or-url
                       "Clip video (file or url): "
                       (prog1 (mpvi-ffap-guesser) (ffap-highlight)))
                    (ffap-highlight t)))
            (target (unless (mpvi-url-p path) (mpvi-read-file-name "Save to: " path))))
       (list path target))))
  (funcall (if (mpvi-url-p path) mpvi-remote-video-handler mpvi-local-video-handler)
           path target beg end))

;;;###autoload
(defun mpvi-emms-add (path &optional label)
  "Add PATH to EMMS playlist. LABEL is extra info to show in EMMS buffer."
  (interactive (list (ffap-read-file-or-url
                      "Add to EMMS (file or url): "
                      (prog1 (mpvi-ffap-guesser) (ffap-highlight)))))
  (unless (and (> (length path) 0) (or (mpvi-url-p path) (file-exists-p path)))
    (user-error "Not correct file or url"))
  (if (mpvi-url-p path)
      (let ((playlist (mpvi-extract-playlist nil path t)) choosen desc)
        (when playlist
          (setq choosen
                (completing-read "Choose from playlist: "
                                 (lambda (input pred action)
                                   (if (eq action 'metadata)
                                       `(metadata (display-sort-function . ,#'identity))
                                     (complete-with-action action (cons "ALL" (cdr playlist)) input pred)))
                                 nil t)))
        (if (equal choosen "ALL") (setq choosen (cdr playlist)))
        (setq choosen (or choosen path))
        (unless (consp choosen) (setq choosen (list choosen)))
        (cl-loop with desc = (or label (read-string "Description: " (car playlist)))
                 for url in choosen
                 for disp = (if (> (length desc) 0) (format "%s - %s" desc url) url)
                 do (emms-add-url (propertize url 'display disp))))
    (setq path (expand-file-name path))
    (cond ((file-directory-p path)
           (emms-add-directory path))
          ((file-regular-p path)
           (emms-add-file path))
          (t (user-error "Unkown source: %s" path)))))


;;; Integrate with Org Link

(defvar mpvi-org-link-map
  (let ((map (make-sparse-keymap)))
    (define-key map (kbd ", s")   #'mpvi-current-link-seek)
    (define-key map (kbd ", a")   #'mpvi-insert)
    (define-key map (kbd ", b")   #'mpvi-current-link-update-end-pos)
    (define-key map (kbd ", v")   #'mpvi-current-link-show-preview)
    (define-key map (kbd ", c")   #'mpvi-clip)
    (define-key map (kbd ", ,")   #'org-open-at-point)
    (define-key map (kbd ", SPC") #'mpvi-pause)
    map))

(defvar mpvi-org-link-face '(:inherit org-link :underline nil :box (:style flat-button)))

(defun mpvi-org-link-push (link)
  "Play this LINK."
  (pcase-let ((`(,path ,beg ,end) (mpvi-parse-link link)))
    (mpvi-play path beg end)))

(defun mpvi-current-link-seek ()
  "Seek position for this link."
  (interactive)
  (mpvi-with-current-mpv-link (node)
    (when node (mpvi-seek))))

(defun mpvi-current-link-update-end-pos ()
  "Update the end position on this link."
  (interactive)
  (mpvi-with-current-mpv-link (node)
    (when node
      (let ((ret (mpvi-seek (or (plist-get node :vend)
                                (max (plist-get node :vbeg) (mpvi-prop 'playback-time)))
                            (format "Set end position (%d-%d): " (plist-get node :vbeg) (mpvi-prop 'duration)))))
        (delete-region (plist-get node :begin) (plist-get node :end))
        (let ((link (funcall mpvi-build-link-function (plist-get node :path)
                             (plist-get node :vbeg) (car ret))))
          (save-excursion (insert link)))))))

(defun mpvi-current-link-show-preview ()
  "Show the preview tooltip for this link."
  (interactive)
  (when-let ((node (mpvi-parse-link-at-point)))
    (let* ((scr (funcall mpvi-screenshot-function (plist-get node :path) (plist-get node :vbeg)))
           (img (create-image scr nil nil :width 400))
           (help (propertize " " 'display img))
           (x-gtk-use-system-tooltips nil))
      (tooltip-show help))))

;;;###autoload
(defun mpvi-org-link-init ()
  "Setup org link with `mpv' prefix."
  (set-keymap-parent mpvi-org-link-map org-mouse-map)
  (org-link-set-parameters "mpv"
                           :face mpvi-org-link-face
                           :keymap mpvi-org-link-map
                           :follow #'mpvi-org-link-push))

;;;###autoload
(eval-after-load 'org '(mpvi-org-link-init))


;;; Miscellaneous

(require 'mpvi-ps) ; optional platform specialized config

(provide 'mpvi)

;;; mpvi.el ends here<|MERGE_RESOLUTION|>--- conflicted
+++ resolved
@@ -12,14 +12,14 @@
 ;;; Commentary:
 ;;
 ;; Integrate MPV, EMMS, Org and others with Emacs, make watching videos conveniently
-;; and taking notes easily.
+;; and taking notes easily. Make EMMS support Windows.
 ;;
 ;; Installation:
-;;  - Install `mpv.el'
+;;  - Install `emms' from elpa
 ;;  - Download and add this repo to your `load-path', then \\=(require 'mpvi)
 ;;  - Install the dependencies: `mpv' (required), `yt-dlp', `ffmpeg', `seam', `danmaku2ass', `tesseract'
 ;;
-;; Use `mpvi-open' to open a video, then control the MPV with `mpvi-seek'.
+;; Use `mpvi-open' to open a video, then control the MPV with `mpvi-seek'. Also you can play videos from `emms'.
 ;;
 ;; For more information, see README file.
 ;;
@@ -30,18 +30,13 @@
 ;;; Code:
 
 (require 'ffap)
+(require 'emms)
 (require 'emms-player-mpv)
 
 (defgroup mpvi nil
   "Integrated Video Tool on Emacs via MPV."
   :group 'external
   :prefix 'mpvi-)
-
-(defvar mpvi-enable-debug nil)
-
-(defcustom mpvi-extra-mpv-args nil
-  "Extra options you want to pass to MPV player."
-  :type 'list)
 
 (defcustom mpvi-cache-directory
   (let ((dir (expand-file-name "mpvi/" (temporary-file-directory))))
@@ -152,9 +147,8 @@
   "Extract URL for different platforms.
 
 Return a plist:
-- :url for the real url
-- :title for the display media title
-- :cmds for extra commands executed after `loadfile'
+- :url/title/subfile for the real url, display media title and sub-file
+- :opts/cmds for extra options for `loadfile', and commands executed after load
 - :started for function executed after loaded
 - :out-url-decorator for function to decorate url when open in external program
 - others maybe used in anywhere else
@@ -193,7 +187,8 @@
              (when (assoc 'is_playlist meta)
                (let ((urls (cl-loop for item across (alist-get 'entries meta)
                                     collect (alist-get 'url item))))
-                 (if no-choose (cons (alist-get 'title meta) urls)
+                 (if no-choose
+                     (cons (alist-get 'title meta) urls)
                    (let* ((items (cl-loop
                                   for url in urls for i from 1
                                   for item = (if (member url mpvi-play-history) (propertize url 'face mpvi-annotation-face) url)
@@ -210,7 +205,9 @@
 (defun mpvi-check-live ()
   "Check if MPV is runing."
   (unless (emms-player-mpv-proc-playing-p)
-    (user-error "No living MPV found")))
+    (user-error "No living MPV found"))
+  (unless (eq emms-player-mpv-ipc-method 'ipc-server)
+    (user-error "You should update MPV to support ipc connect")))
 
 (defun mpvi-origin-path (&optional path)
   "Reverse of `mpvi-extract-url', return the origin url for PATH.
@@ -224,8 +221,11 @@
   "Request MPV for CMD. This is sync version of `emms-player-mpv-cmd'."
   (when (emms-player-mpv-proc-playing-p)
     (catch 'mpvi-ret
-      (emms-player-mpv-cmd cmd (lambda (resp &rest _) (throw 'mpvi-ret resp)))
-      (while (emms-player-mpv-proc-playing-p) (sleep-for 0.05)))))
+      (emms-player-mpv-cmd cmd (lambda (data _err)
+                                 (ignore-errors
+                                   (throw 'mpvi-ret data))))
+      (while (emms-player-mpv-proc-playing-p) (sleep-for 0.05))
+      (throw 'mpvi-ret nil))))
 
 (defalias 'mpvi-async-cmd 'emms-player-mpv-cmd)
 
@@ -239,10 +239,11 @@
 (defun mpvi-pause (&optional how)
   "Set or toggle pause state of MPV.
 HOW is :json-false or t that returned by get-property.
-When HOW is nil then toggle pause."
+Toggle pause if HOW is nil."
   (interactive)
   (mpvi-async-cmd
-   (if how `(set pause ,(if (eq how :json-false) 'no 'yes))
+   (if how
+       `(set pause ,(if (eq how :json-false) 'no 'yes))
      `(cycle pause))))
 
 (defun mpvi-seekable (&optional arg)
@@ -279,7 +280,7 @@
     (when (emms-player-mpv-proc-playing-p)
       (emms-player-mpv-stop))
     ;; If path is not the current playing, load it
-    (let (logo title cmds started)
+    (let (logo title subfile opts cmds started)
       (when (mpvi-url-p path)
         ;; preprocessing url and extra mpv commands
         (when-let ((ret (mpvi-extract-url nil path)))
@@ -288,8 +289,21 @@
           (setq path (or (plist-get ret :url) path))
           (setq logo (plist-get ret :logo))
           (setq title (plist-get ret :title))
+          (setq subfile (plist-get ret :subfile))
+          (setq opts (plist-get ret :opts))
           (setq cmds (plist-get ret :cmds))
           (setq started (plist-get ret :started))))
+      (setq opts
+            `((start . ,beg)
+              ,@(when end
+                  `((ab-loop-a . ,beg)
+                    (ab-loop-b . ,end)))
+              ,(when title
+                 `(force-media-title . ,(format "\"%s\"" title)))
+              ,(when subfile
+                 `(sub-file . ,(format "\"%s\"" subfile)))
+              ,@opts))
+      (mpvi-log "load opts: %S" opts)
       (format "Waiting %s..." path)
       (let* ((done (lambda (&rest _)
                      (if started (funcall started)
@@ -298,20 +312,17 @@
                                                  (if logo (concat "/" logo)) ": "
                                                  (propertize title 'face 'font-lock-keyword-face))
                                               ".")))))
-             (lst `(((loadfile ,path replace))
-                    ,(if title `((set force-media-title ,title)))
-                    ((set_property speed 1))
-                    ((set_property ab-loop-a ,(if end beg 'no)))
-                    ((set_property ab-loop-b ,(or end 'no)))
+             (lst `(((set_property speed 1))
+                    ((loadfile ,path replace
+                               ,(mapconcat (lambda (x)
+                                             (format "%s=%s" (car x) (cdr x)))
+                                           (delq nil opts) ",")))
                     ,@(cl-loop for c in cmds collect (list c))
-                    ((set pause ,(or paused 'no)) . ,done))))
+                    ((set_property pause ,(or paused 'no)) . ,done))))
         (let* ((play-cmd (cons 'batch (delq nil lst)))
                (start-func (apply-partially 'mpvi-async-cmd play-cmd)))
           (mpvi-log "load-commands: %S" play-cmd)
-          (if emms-player-mpv-ipc-stop-command
-              (setq emms-player-mpv-ipc-stop-command start-func)
-            (funcall start-func))))))
-  (with-current-emms-playlist (setq emms-playlist-selected-marker nil))
+          (funcall start-func)))))
   (push path mpvi-play-history))
 
 ;; Timestamp Link
@@ -539,7 +550,7 @@
             (progn
               (mpvi-log "Request matadata for %s" url)
               (apply #'mpvi-call-process
-                     "yt-dlp" url "-J" "--flat-playlist"
+                     "yt-dlp" url "-J" "--flat-playlist" "--no-warnings"
                      (split-string-and-unquote (or opts mpvi-ytdlp-extra-args "")))
               (goto-char (point-min))
               (let* ((json (json-read))
@@ -593,23 +604,6 @@
 Pass extra OPTS to mpv if it is not nil."
   (unless (executable-find "yt-dlp")
     (user-error "Program 'yt-dlp' should be installed"))
-<<<<<<< HEAD
-  (or (cdr (assoc url mpvi-url-metadata-cache))
-      (with-temp-buffer
-        (condition-case err
-            (progn
-              (mpvi-log "Request matadata for %s" url)
-              (apply #'mpvi-call-process
-                     "yt-dlp" url "-J" "--flat-playlist" "--no-warnings"
-                     (split-string-shell-command (or opts mpvi-ytdlp-extra-args "")))
-              (goto-char (point-min))
-              (let* ((json (json-read))
-                     (playlistp (equal "playlist" (alist-get '_type json))))
-                (if playlistp (nconc json (list '(is_playlist . t))))
-                (push (cons url json) mpvi-url-metadata-cache)
-                json))
-          (error (user-error "Error when get metadata for %s: %s" url (string-trim (buffer-string))))))))
-=======
   (with-temp-buffer
     (mpvi-log "yt-dlp output template for %s of %s" field url)
     (apply #'mpvi-call-process
@@ -670,7 +664,6 @@
             (kill-new target)
             (message "Save to %s done." (propertize target 'face 'font-lock-keyword-face)))
         (user-error "Download and clip with yt-dlp/ffmpeg failed: %s" (string-trim (buffer-string)))))))
->>>>>>> f3a0f110
 
 (defun mpvi-ytdlp-download-subtitle (url &optional prefix opts)
   "Download subtitle for URL and save as file named begin with PREFIX.
@@ -690,41 +683,84 @@
 
  
-;;; Patch 'emms-player-mpv.el' for better integrated
+;;; Patch `emms-player-mpv.el' for better integrated
+;;
+;; 1) Emacs don't have builtin way of connecting to Windows named pipe server
+;;
+;;    - Should improve `make-network-process' to support this. Here solved by PowerShell
+;;
+;; 2) Some MPV events like 'end-file/playback-restart' not triggered as expected on Windows (BUG?),
+;;    So some logics in `emms-player-mpv-event-handler' are not working.
+;;
+;;    - Maybe should improve MPV for Windows. Here workaround by adding some ugly patches in EMMS
+;;
+;; 3) The APIs in `emms-player-mpv.el' are too tightly tied to EMMS playlist
+;;
+;;    - Maybe should refactor the APIs to make them can be used standalone, that is, can connect
+;;      to MPV and play videos without having to update EMMS playlist and so on
+;;
 
 ;; Windows support, implement by PowerShell
 
-(defun mpvi-emms-player-mpv-proc-init (f &rest args)
-  "Advice for `emms-player-mpv-proc-init', make it support Windows.
-F is the origin fun, and ARGS are its arguments."
+(defun mpvi-emms-player-mpv-ipc-init (func)
+  "Advice for FUNC `emms-player-mpv-ipc-init', add Windows support."
   (if (eq system-type 'windows-nt)
       (mpvi-connect-to-win-named-pipe emms-player-mpv-ipc-socket)
-    (apply f args)))
+    (funcall func)))
 
 (defun mpvi-emms-player-mpv-ipc-recv (json-string)
-  "Parse and resolve JSON-STRING."
+  "Advice for `emms-player-mpv-ipc-recv', patch for output of PowerShell.
+JSON-STRING is json format string return by ipc process."
   (emms-player-mpv-debug-msg "json << %s" json-string)
   (let (json)
     (condition-case err
-        (setq json (json-read-from-string json))
+        (setq json (json-read-from-string json-string))
+      ;; PowerShell will output error message when something goes wrong to standard output,
+      ;; It's not json format, so catch it here
       (error (erase-buffer) (user-error "ERR: %S" err)))
     (let ((rid (alist-get 'request_id json)))
-      (when (and rid (not (alist-get 'command json)))
+      (when (and rid (not (alist-get 'command json))) ; skip the echoed 'command' for Windows
         (emms-player-mpv-ipc-req-resolve
          rid (alist-get 'data json) (alist-get 'error json)))
       (when (alist-get 'event json)
         (emms-player-mpv-event-handler json)
-        (run-hook-with-args 'emms-player-mpv-event-functions json)))))
+        ;; Only call the hook when video is played from EMMS
+        (when (emms-playlist-current-selected-track)
+          (run-hook-with-args 'emms-player-mpv-event-functions json))))))
+
+(defun mpvi-emms-player-mpv-event-handler (func json-data)
+  "Advice for FUNC `mpvi-emms-player-mpv-event-handler', workaround for Windows.
+JSON-DATA is argument."
+  (when (eq system-type 'windows-nt)
+    (pcase (alist-get 'event json-data)
+      ("start-file" ; playback-restart event not working in Windows
+       (unless (emms-player-mpv-proc-playing-p)
+         (emms-player-mpv-proc-playing t)
+         (emms-player-started emms-player-mpv))
+       (emms-player-mpv-event-playing-time-sync))))
+  (funcall func json-data))
+
+(defun mpvi-emms-player-mpv-force-stop (&rest _)
+  "Advice for `emms-player-mpv-proc-sentinel' and `emms-player-mpv-stop'."
+  ;; Event 'end-file' is not working correctly on Windows! So have a try like this..
+  (when (eq system-type 'windows-nt)
+    (emms-player-mpv-proc-stop)
+    (emms-player-mpv-ipc-stop)
+    (emms-player-mpv-proc-playing nil)))
 
 (defun mpvi-connect-to-win-named-pipe (pipename)
   "Connect to MPV by PIPENAME via `PowerShell'."
   (emms-player-mpv-ipc-stop)
   (emms-player-mpv-debug-msg "ipc: init for windows")
-  (with-current-buffer (get-buffer-create emms-player-mpv-ipc-buffer) (erase-buffer))
-  (setq emms-player-mpv-ipc-id 1 emms-player-mpv-ipc-req-table nil)
-  (setq pipename (string-replace "/" "\\" pipename))
-  (with-timeout (5 (emms-player-mpv-ipc-stop) (user-error "No MPV process found"))
-    (while (not (mpvi-win-named-pipe-exists-p pipename)) (sleep-for 0.05)))
+  (with-current-buffer (get-buffer-create emms-player-mpv-ipc-buffer)
+    (erase-buffer))
+  (setq emms-player-mpv-ipc-id 1
+        emms-player-mpv-ipc-req-table nil)
+  (setq pipename (string-replace "/" "\\" pipename)) ; path seperator on Windows is different
+  (with-timeout (5 (emms-player-mpv-ipc-stop)
+                   (user-error "No MPV process found"))
+    (while (not (mpvi-win-named-pipe-exists-p pipename))
+      (sleep-for 0.05)))
   (let* ((ps1 " $conn = [System.IO.Pipes.NamedPipeClientStream]::new('.', '%s');
                 try {
                   $reader = [System.IO.StreamReader]::new($conn);
@@ -744,21 +780,23 @@
                 catch [System.TimeoutException], [System.InvalidOperationException] { Write-Host 'Connect to MPV failed'; }
                 catch { Write-Host $_; }
                 finally { $conn.Dispose(); } ")
-         (cmd (format "& {%s}" (replace-regexp-in-string "[ \n\r\t]+" " " (format ps1 pipename))))
+         (cmd (format "& {%s}" (replace-regexp-in-string
+                                "[ \n\r\t]+" " " (format ps1 pipename))))
          (proc (make-process :name "emms-player-mpv-ipc"
                              :connection-type 'pipe
                              :buffer (get-buffer-create emms-player-mpv-ipc-buffer)
                              :noquery t
-                             :filter #'mpvi--emms-player-mpv-ipc-filter-for-win
+                             :filter #'emms-player-mpv-ipc-filter
                              :sentinel #'emms-player-mpv-ipc-sentinel
                              :command (list "powershell" "-NoProfile" "-Command" cmd))))
-    (with-timeout (5 (setq emms-player-mpv-ipc-proc nil) (user-error "Connect to MPV failed"))
+    (with-timeout (5 (setq emms-player-mpv-ipc-proc nil)
+                     (user-error "Connect to MPV failed"))
       (while (not (eq (process-status emms-player-mpv-proc) 'run))
         (sleep-for 0.05)))
     (setq emms-player-mpv-ipc-proc proc)))
 
 (defun mpvi-win-named-pipe-exists-p (pipename)
-  "Check if pipe with PIPENAME exists on Windows."
+  "Check if named pipe with name of PIPENAME exists on Windows."
   (unless (executable-find "powershell")
     (user-error "Cannot find PowerShell"))
   (with-temp-buffer
@@ -768,30 +806,78 @@
                           pipename))
     (> (length (buffer-string)) 0)))
 
-(advice-add #'emms-player-mpv-proc-init :around #'mpvi-emms-player-mpv-proc-init)
-(advice-add #'emms-player-mpv-ipc-recv :override #'mpvi-emms-player-mpv-ipc-recv)
-
-;; Only update track when open video in EMMS buffer
+;; Only update track when videos are played from EMMS buffer
 
 (defun mpvi-emms-player-started (player)
-  "Like `emms-player-started', PLAYER is the current player."
+  "Advice for `emms-player-started', PLAYER is the current player."
   (setq emms-player-playing-p player
-	    emms-player-paused-p  nil)
+	    emms-player-paused-p nil)
   (when (emms-playlist-current-selected-track) ; add this
     (run-hooks 'emms-player-started-hook)))
 
 (defun mpvi-emms-player-stopped ()
-  "Like `emms-player-stopped'."
+  "Advice for `emms-player-stopped'."
   (setq emms-player-playing-p nil)
-  (if emms-player-stopped-p
-      (run-hooks 'emms-player-stopped-hook)
-    (sleep-for emms-player-delay)
-    (run-hooks 'emms-player-finished-hook)
-    (when (emms-playlist-current-selected-track) ; add this
+  (when (emms-playlist-current-selected-track) ; add this
+    (if emms-player-stopped-p
+        (run-hooks 'emms-player-stopped-hook)
+      (sleep-for emms-player-delay)
+      (run-hooks 'emms-player-finished-hook)
       (funcall emms-player-next-function))))
 
-(advice-add #'emms-player-started :override #'mpvi-emms-player-started)
-(advice-add #'emms-player-stopped :override #'mpvi-emms-player-stopped)
+;; Integrate `emms-player-start' with `mpvi-play'
+
+(defun mpvi-emms-player-mpv-start (track)
+  "Play TRACK in EMMS. Integrate with `mpvi-play'."
+  (setq emms-player-mpv-stopped nil)
+  (emms-player-mpv-proc-playing nil)
+  (let ((track-name (emms-track-get track 'name))
+        (track-playlist-option
+         (and emms-player-mpv-use-playlist-option
+              (memq (emms-track-get track 'type)
+                    '(streamlist playlist)))))
+    (if (emms-player-mpv-ipc-fifo-p)
+        (progn ;; ipc-stop is to clear any buffered commands
+          (emms-player-mpv-ipc-stop)
+          (apply 'emms-player-mpv-proc-init
+                 (if track-playlist-option
+                     (list (concat "--playlist=" track-name))
+                   (list "--" track-name)))
+          (emms-player-started emms-player-mpv))
+      (let ((start-func (lambda () (mpvi-play track-name)))) ; change this
+        (if (and (not (eq system-type 'windows-nt)) ; pity, auto switch next not working on Windows
+                 emms-player-mpv-ipc-stop-command)
+            (setq emms-player-mpv-ipc-stop-command start-func)
+          (funcall start-func))))))
+
+;; Minor mode
+
+;;;###autoload
+(define-minor-mode mpvi-emms-integrated-mode
+  "Global minor mode to toggle EMMS integration."
+  :global t
+  (if mpvi-emms-integrated-mode
+      (progn
+        (advice-add #'emms-player-mpv-ipc-init :around #'mpvi-emms-player-mpv-ipc-init)
+        (advice-add #'emms-player-mpv-ipc-recv :override #'mpvi-emms-player-mpv-ipc-recv)
+        (advice-add #'emms-player-mpv-event-handler :around #'mpvi-emms-player-mpv-event-handler)
+        (advice-add #'emms-player-mpv-proc-sentinel :after #'mpvi-emms-player-mpv-force-stop)
+        ;;
+        (advice-add #'emms-player-started :override #'mpvi-emms-player-started)
+        (advice-add #'emms-player-stopped :override #'mpvi-emms-player-stopped)
+        ;;
+        (advice-add #'emms-player-mpv-start :override #'mpvi-emms-player-mpv-start)
+        (advice-add #'emms-player-mpv-stop :after #'mpvi-emms-player-mpv-force-stop))
+    (advice-remove #'emms-player-mpv-ipc-init #'mpvi-emms-player-mpv-ipc-init)
+    (advice-remove #'emms-player-mpv-ipc-recv #'mpvi-emms-player-mpv-ipc-recv)
+    (advice-remove #'emms-player-mpv-event-handler #'mpvi-emms-player-mpv-event-handler)
+    (advice-remove #'emms-player-mpv-proc-sentinel #'mpvi-emms-player-mpv-force-stop)
+    (advice-remove #'emms-player-started #'mpvi-emms-player-started)
+    (advice-remove #'emms-player-stopped #'mpvi-emms-player-stopped)
+    (advice-remove #'emms-player-mpv-start #'mpvi-emms-player-mpv-start)
+    (advice-remove #'emms-player-mpv-stop #'mpvi-emms-player-mpv-force-stop)))
+
+(mpvi-emms-integrated-mode 1)
 
  
@@ -802,9 +888,8 @@
 ;;;###autoload
 (defun mpvi-open (path &optional act)
   "Deal with PATH, which is a local video or remote url.
-If ACT is nil or 'play, play the video.
-If ACT is 'add, add to EMMS playlist.
-If ACT is 'dup, clip the video.
+Play the video if ACT is nil or 'play', add to EMMS if ACT is 'add',
+clip the video if ACT is 'dup'.
 Keybind `C-x RET' to add to playlist.
 Keybind `C-x b' to choose video path from `mpvi-favor-paths'."
   (interactive (catch 'mpvi-open
@@ -823,6 +908,7 @@
     (cond
      ((or (null act) (equal act 'play))
       (setq mpvi-current-url-metadata nil)
+      (with-current-emms-playlist (setq emms-playlist-selected-marker nil))
       (mpvi-play path))
      ((equal act 'add)
       (mpvi-emms-add path))
@@ -953,40 +1039,38 @@
   "Interactively seek POS for current playing video.
 PROMPT is used if non-nil for `minibuffer-prompt'."
   (interactive)
-  (if (not (emms-player-mpv-proc-playing-p))
-      (call-interactively #'mpvi-open)
-    (mpvi-check-live)
-    (let ((paused (mpvi-prop 'pause))
-          (keep-open (mpvi-prop 'keep-open)))
-      (mpvi-pause t)
-      (mpvi-prop 'keep-open 'yes) ; dont close on end
-      (unwind-protect
-          (let ((ret
-                 (catch 'mpvi-seek
-                   (minibuffer-with-setup-hook
-                       (lambda ()
-                         (add-hook 'after-change-functions
-                                   (lambda (start end old-len)
-                                     (when (or (not (string-match-p "^[0-9]+\\.?[0-9]*$" (buffer-substring start end)))
-                                               (not (<= 0 (string-to-number (minibuffer-contents)) (mpvi-prop 'duration))))
-                                       (delete-region start end)))
-                                   nil t)
-                         (add-hook 'post-command-hook #'mpvi-seek-refresh-annotation nil t))
-                     (ignore-errors
-                       (read-from-minibuffer
-                        (or prompt (if (mpvi-seekable)
-                                       (format "MPV Seek (0-%d): " (mpvi-prop 'duration))
-                                     "MPV Controller: "))
-                        (number-to-string (or pos (mpvi-prop 'playback-time)))
-                        mpvi-seek-map t 'mpvi-seek-hist))))))
-            (when ret
-              (cond ((stringp ret) (message "%s" ret))
-                    ((eq (mpvi-prop 'pause) :json-false))
-                    ((and (mpvi-seekable) (numberp ret))
-                     (mpvi-prop 'playback-time ret)))
-              (cons (ignore-errors (mpvi-prop 'playback-time)) paused)))
-        (mpvi-pause (or mpvi-seek-paused paused))
-        (mpvi-prop 'keep-open (if (eq keep-open :json-false) 'no 'yes))))))
+  (mpvi-check-live)
+  (let ((paused (mpvi-prop 'pause))
+        (keep-open (mpvi-prop 'keep-open)))
+    (mpvi-pause t)
+    (mpvi-prop 'keep-open 'yes) ; dont close on end
+    (unwind-protect
+        (when-let
+            ((ret
+              (catch 'mpvi-seek
+                (minibuffer-with-setup-hook
+                    (lambda ()
+                      (add-hook 'after-change-functions
+                                (lambda (start end old-len)
+                                  (when (or (not (string-match-p "^[0-9]+\\.?[0-9]*$" (buffer-substring start end)))
+                                            (not (<= 0 (string-to-number (minibuffer-contents)) (mpvi-prop 'duration))))
+                                    (delete-region start end)))
+                                nil t)
+                      (add-hook 'post-command-hook #'mpvi-seek-refresh-annotation nil t))
+                  (ignore-errors
+                    (read-from-minibuffer
+                     (or prompt (if (mpvi-seekable)
+                                    (format "MPV Seek (0-%d): " (mpvi-prop 'duration))
+                                  "MPV Controller: "))
+                     (number-to-string (or pos (mpvi-prop 'playback-time)))
+                     mpvi-seek-map t 'mpvi-seek-hist))))))
+          (cond ((stringp ret) (message "%s" ret))
+                ((eq (mpvi-prop 'pause) :json-false))
+                ((and (mpvi-seekable) (numberp ret))
+                 (mpvi-prop 'playback-time ret)))
+          (cons (ignore-errors (mpvi-prop 'playback-time)) paused))
+      (mpvi-pause (or mpvi-seek-paused paused))
+      (mpvi-prop 'keep-open (if (eq keep-open :json-false) 'no 'yes)))))
 
 (defun mpvi-seeking-walk (offset)
   "Seek forward or backward with factor of OFFSET.
@@ -1201,7 +1285,9 @@
   (unless (and (> (length path) 0) (or (mpvi-url-p path) (file-exists-p path)))
     (user-error "Not correct file or url"))
   (if (mpvi-url-p path)
-      (let ((playlist (mpvi-extract-playlist nil path t)) choosen desc)
+      (let ((playlist (mpvi-extract-playlist
+                       (intern (concat ":" (url-host (url-generic-parse-url path)))) path t))
+            choosen desc)
         (when playlist
           (setq choosen
                 (completing-read "Choose from playlist: "
